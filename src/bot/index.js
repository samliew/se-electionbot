import Client from "chatexchange";
import WE from "chatexchange/dist/WebsocketEvent.js";
import dotenv from "dotenv";
import entities from 'html-entities';
import { startServer } from "../server/index.js";
import { logActivity, logResponse } from "../shared/utils/bot.js";
import { prepareMessageForMatching } from "../shared/utils/chat.js";
import { getMilliseconds, MS_IN_SECOND, SEC_IN_MINUTE } from "../shared/utils/dates.js";
import { matchNumber } from "../shared/utils/expressions.js";
import { countValidBotMessages } from "./activity/index.js";
import Announcer, { ELECTION_ENDING_SOON_TEXT } from './announcement.js';
import { AccessLevel } from "./commands/access.js";
import { announceNewNominees, announceNominees, announceWinners, brewCoffeeCommand, changeElection, dieCommand, echoSomething, getConfirmationsCommand, getCronCommand, getElectionRoomURL, getModeReport, getModsVotedCommand, getThrottleCommand, getTimeCommand, getVoterReportCommand, greetCommand, ignoreUserCommand, impersonateUserCommand, isAliveCommand, joinRoomCommand, leaveRoomCommand, listRoomsCommand, listSiteModerators, muteCommand, postResultsAnnouncement, postWinnersAnnouncement, rescrapeCommand, resetElection, restartServerCommand, sayFeedback, scheduleTestCronCommand, setAccessCommand, setThrottleCommand, switchMode, timetravelCommand, unmuteCommand, updateConfigVarCommand, updateElection } from "./commands/commands.js";
import { CommandManager } from './commands/index.js';
import { User } from "./commands/user.js";
import BotConfig from "./config.js";
import { joinControlRoom } from "./control/index.js";
import { getSiteElections } from './election.js';
import { addAnnouncedNomineesFromChat, addWithdrawnNomineesFromChat, findNominationAnnouncementsInChat } from "./elections/chat.js";
import BotEnv from "./env.js";
import {
    isAskedForCurrentMods, isAskedForOtherScore, isAskedForOwnScore, isAskedForScoreLeaderboard, isAskedForUserEligibility, isAskedHowManyCandidatesInTheRoom, isAskedHowManyModsInTheRoom, isAskedHowOrWhoToVote, isBotMentioned
} from "./guards.js";
import { HerokuClient } from "./herokuClient.js";
import { sayHowManyCandidatesAreHere } from "./messages/candidates.js";
import { casualRules, funRules, unprivilegedRules } from "./messages/index.js";
import { sayOffTopicMessage } from "./messages/misc.js";
import { sayCurrentMods, sayHowManyModsAreHere } from "./messages/moderators.js";
import { sayElectionNotStartedYet } from "./messages/phases.js";
import { sayCandidateScoreLeaderboard } from "./messages/score.js";
import { sayInformedDecision, sayUserEligibility } from "./messages/voting.js";
import { sendMessage, sendMultipartMessage, sendReply } from "./queue.js";
import { getRandomFunResponse, getRandomPlop } from "./random.js";
import { pingDevelopers } from "./reports.js";
import Rescraper from "./rescraper.js";
import Scheduler from "./scheduler.js";
import { makeCandidateScoreCalc } from "./score.js";
import {
    fetchChatTranscript, fetchRoomOwners, getSiteDefaultChatroom, getUser, keepAlive, onlyBotMessages, roomKeepAlive, searchChat
} from './utils.js';

/**
 * @typedef {import("chatexchange/dist/User").default} ChatUser
 * @typedef {import("./election").default} Election
 * @typedef {(Pick<Badge, "name"|"badge_id"> & { required?: boolean, type: string })} ElectionBadge
 * @typedef {import("@userscripters/stackexchange-api-types").Badge} Badge
 * @typedef {import("chatexchange/dist/WebsocketEvent").WebsocketEvent} WebsocketEvent
 * @typedef {typeof import("chatexchange/dist/WebsocketEvent").ChatEventType} EventType
 * @typedef {import("chatexchange/dist/Client").Host} Host
 * @typedef {import("./utils").APIListResponse} APIListResponse
 * @typedef {import("chatexchange/dist/Room").default} Room
 *
 * @typedef {{
 *  eventType: number,
 *  userName: string,
 *  userId: number,
 *  targetUserId?: number,
 *  content: string,
 * }} ResolvedMessage
 *
 * @typedef {import("chatexchange/dist/Browser").IProfileData & { access: number }} UserProfile
 *
 * @typedef {(
 *  config: BotConfig,
 *  elections: Map<number, Election>,
 *  election: Election,
 *  text: string,
 *  user: User,
 *  botUser: ChatUser,
 *  room: Room
 * ) => string | Promise<string>} MessageBuilder
 *
 * @typedef {import("./env.js").BotEnvironment} BotEnvironment
 *
 * @typedef {import("./commands/commands.js").CommandArguments} CommandArguments
 * @typedef {import("./announcement").TaskType} TaskType
 */

(async () => {

    // Overrides console.log/error to insert newlines
    const _origLog = console.log;
    const _origErr = console.error;
    console.log = (...args) => _origLog.call(console, ...args, '\n');
    console.error = (...args) => _origErr.call(console, ...args, '\n');

    // If running locally, load environment variables from .env file
    if (process.env.NODE_ENV !== 'production') {
        dotenv.config({ debug: process.env.DEBUG === 'true' });
    }

    const env = new BotEnv(/** @type {BotEnvironment} */(process.env));

    // Required environment variables
    const electionUrl = env.str("election_url");
    const accountEmail = env.str("account_email");
    const accountPassword = env.str("account_password");

    // Check that all required environment variables are set
    if (!electionUrl || !accountEmail || !accountPassword) {

        /** @type {Array<keyof BotEnvironment>} */
        const requiredEnvironmentVariables = [
            'ELECTION_URL',
            'ACCOUNT_EMAIL',
            'ACCOUNT_PASSWORD'
        ];

        // Filter the missing variables
        const missingVariables = requiredEnvironmentVariables.filter(name => !process.env[name]);

        // Notify which variables are missing
        console.error(`FATAL - missing required environment variables:
        ${missingVariables.join(', ')}`);
        return;
    }

    // Other environment variables
    const defaultChatDomain = /** @type {Host} */(env.str("chat_domain", "stackexchange.com"));
    const defaultChatRoomId = env.num("chat_room_id", 92073);
    const defaultChatNotSet = !process.env.CHAT_DOMAIN || !process.env.CHAT_ROOM_ID;

    console.log(`[defaults]
chat domain  ${defaultChatDomain};
chat room    ${defaultChatRoomId};
use defaults ${defaultChatNotSet}`
    );

    /** @type {{ ChatEventType: EventType }} */
    //@ts-expect-error
    const { ChatEventType } = WE;

    // Rarely changed until a Stack Overflow election, so we cache it here
    const soPastAndPresentModIds = [
        34397, 50049, 102937, 267, 419, 106224, 396458, 50776, 105971, 2598,
        298479, 19679, 16587, 246246, 707111, 168175, 208809, 59303, 237838, 426671, 716216, 256196,
        1114, 100297, 229044, 1252759, 444991, 871050, 2057919, 3093387, 1849664, 2193767, 4099593,
        541136, 476, 366904, 189134, 563532, 584192, 3956566, 6451573, 3002139
    ];

    // Init bot config with defaults
    const config = new BotConfig(defaultChatDomain, defaultChatRoomId, env);

    // Debug mode is on, warn and log initial BotConfig
    if (config.debug) {
        console.error('WARNING - Debug mode is on!');
        console.log('electionUrl:', electionUrl);
        Object.entries(config).forEach(([key, val]) => typeof val !== 'function' ? console.log(key, val) : 0);
    }

    // Create a new heroku client
    const heroku = new HerokuClient(config);

    /**
     * @summary main bot function
     */
    const main = async () => {
        const electionNum = matchNumber(/election\/(\d+)/, electionUrl) || 1;

        const [elections, errors] = await getSiteElections(
            config,
            electionUrl.replace(/\/election\/\d+/, ""),
            electionNum,
            true
        );

        const election = elections.get(electionNum);

        if (!election) {
            console.error(`FATAL - missing election #${electionNum}`);
            return;
        }

        if (errors.size) {
            console.error(`FATAL - Invalid election data:\n${[...errors].map(([electionNum, errors]) => `#${electionNum}\n${errors.join("\n")}`
            ).join("\n")
                }`);
            return;
        }

        await election.updateElectionAnnouncements(config);

        election.elections = elections;

        // Reduced longIdleDurationHours if it's a Stack Overflow election
        if (election.isStackOverflow()) config.longIdleDurationHours = 3;

        // Get heroku dynos data and cache it in BotConfig
        config.herokuDynos = await heroku.getDynos();
        console.log('[heroku] dynos: ', config.herokuDynos.map(
            ({ type, size, quantity }) => `${type}: ${size.toLowerCase()} (${quantity})`).join(', ')
        );

        /*
         * If autoscaleHeroku enabled, and is an active election,
         * scale Heroku dyno to Hobby (paid) if it's using free dynos only (restarts app)
         */
<<<<<<< HEAD
        const hasPaidDyno = await heroku.hasPaidDynos();
=======
>>>>>>> d7520bd3
        const { autoscaleHeroku } = config;
        if (autoscaleHeroku) {
            const hasPaidDyno = config.herokuDynos.some(({ size }) => !/free/i.test(size));

            if (election.isActive() && !hasPaidDyno) {
                const status = await heroku.scaleHobby();
                console.log(`[heroku] scaled up to hobby dyno: ${status}`);
            }
            // Otherwise, scale down to free dynos
            else if (hasPaidDyno) {
                const status = await heroku.scaleFree();
                console.log(`[heroku] scaled down to free dyno: ${status}`);
            }
        }

        /*
         * If is in production mode, default chatroom not set, and is an active election,
         * auto-detect and set chat domain & room to join
         */
        if (!config.debug && defaultChatNotSet && election.isActive()) {

            // Store original values so we know if it's changed
            const originalChatDomain = config.chatDomain;
            const originalChatRoomId = config.chatRoomId;

            // Election chat room found on election page
            if (election.chatRoomId && election.chatDomain) {
                config.chatRoomId = election.chatRoomId;
                config.chatDomain = election.chatDomain;
            }
            // Default to site's default chat room
            else {
                const defaultRoom = await getSiteDefaultChatroom(config, election.siteHostname);
                if (defaultRoom && defaultRoom.chatRoomId && defaultRoom.chatDomain) {
                    config.chatRoomId = defaultRoom.chatRoomId;
                    config.chatDomain = defaultRoom.chatDomain;
                }
            }

            // If chat domain or room changed, warn and log new values
            if (originalChatDomain !== config.chatDomain || originalChatRoomId !== config.chatRoomId) {
                console.log(`INIT - App is in production with active election - redirected to live room:
                DOMAIN:  ${defaultChatDomain} -> ${config.chatDomain}
                ROOMID:  ${defaultChatRoomId} -> ${config.chatRoomId}`);
            }
        }

        // Add non-mod room owners to list of admins (privileged users)
        const owners = await fetchRoomOwners(config);
        await config.addAdmins(...owners);

        // Get current site named badges (i.e.: non-tag badges)
        if (!election.isStackOverflow()) {
            await election.updateElectionBadges(config);
        }

        await election.updateModerators(config);

        // "default" is a temp fix for ChatExchange being served as CJS module
        /** @type {Client} */
        const client = new Client["default"](config.chatDomain);
        try {
            await client.login(accountEmail, accountPassword);
        }
        catch (e) {
            console.error('FATAL - Unable to login to site!');
            console.log(client);
            return;
        }

        // Get bot's chat profile
        const me = await client.getMe();
        console.log(`INIT - Logged in to ${config.chatDomain} as ${await me.name} (${me.id})`);

        // Join the election chat room
        const joinedRoom = await client.joinRoom(config.chatRoomId);
        if (!joinedRoom) {
            console.error(`FATAL - failed to join room ${config.chatRoomId}`);
            return;
        }

        const room = client.getRoom(config.chatRoomId);
        let controlRoom;

        room.only(ChatEventType.MESSAGE_POSTED);

        // Start rescraper utility, and initialise announcement cron jobs
        const announcement = new Announcer(config, room, election);
        const scheduler = new Scheduler(election, announcement);
        const rescraper = new Rescraper(config, client, room, elections, election, scheduler);

        const initStatus = scheduler.initAll();

        console.log(`[init] scheduled tasks init:\n${Object.keys(initStatus).map(
            (type) => `${type}: ${scheduler.schedules.get(
                /** @type {TaskType} */(type)
            ) || "not initialized"}`
        ).join("\n")}`);

        rescraper.setAnnouncement(announcement);
        rescraper.start();

        const { controlRoomId } = config;
        if (controlRoomId) {
            controlRoom = await joinControlRoom(config, elections, election, client, {
                controlRoomId,
                controlledRoom: room,
                botChatProfile: me,
            });
        }

        /*
         * Sync state from chat transcript on startup
         * - activityCounter, lastActivityTime, lastMessageTime, lastBotMessage, (botSentLastMessage)
         */
        const transcriptMessages = await fetchChatTranscript(config, `https://chat.${config.chatDomain}/transcript/${config.chatRoomId}`);

        const botMessageFilter = await onlyBotMessages(me);

        const electionEndingSoonExpr = new RegExp(ELECTION_ENDING_SOON_TEXT);

        // Check for saidElectionEndingSoon
        config.flags.saidElectionEndingSoon = transcriptMessages
            .filter(botMessageFilter)
            .filter(({ message }) => electionEndingSoonExpr.test(message)).length > 0;

        // Loops through messages by latest first
        transcriptMessages.reverse();

        config.activityCounter = await countValidBotMessages(config, transcriptMessages, me);

        const { currentNomineePostIds } = election;

        if (config.verbose) {
            console.log(`INIT - Current nominees:`, election.nominees);
            console.log(`INIT - Current nominee post ids:`, currentNomineePostIds);
        }

        /*
         * Sync withdrawn nominees on startup using past ElectionBot announcements
         * (assuming ElectionBot managed to announce all the nominations from start of election)
         */
        const announcements = await findNominationAnnouncementsInChat(config, me);
        const addedWithdrawn = await addWithdrawnNomineesFromChat(config, election, announcement, announcements);
        const addedAnnounced = await addAnnouncedNomineesFromChat(config, election, announcement, announcements);
        console.log(`[init] added announced: ${addedWithdrawn} withdrawn, ${addedAnnounced} nominated`);

        // TODO: check if not posted yet
        const metaAnnouncements = await searchChat(config, config.chatDomain, "moderator election results", config.chatRoomId);
        if (election.isEnded() && config.canAnnounceMetaPost && !metaAnnouncements.length) {
            const status = await postResultsAnnouncement({ config, election, room, content: "" });
            console.log(`[init] posted meta election results: ${status}`);
        }

        // If election is over within an past hour (36e5) with winners, and bot has not announced winners yet, announce immediately upon startup
        if (election.isEnded(config.nowOverride) && Date.now() < getMilliseconds(election.dateEnded) + 36e5) {
            const status = await postWinnersAnnouncement(config, election, announcement, transcriptMessages, me);
            console.log(`[init] posted winners announcement: ${status}`);
        }

        // Announce join room if in debug mode
        if (config.debug) {
            await sendMessage(config, room, getRandomPlop(), { isPrivileged: true });
        }

        // initialize per-room ignore list
        config.ignoredUserIds.forEach((userId) => room.block(userId));

        const commander = new CommandManager();
        commander.bulkAdd({
            "alive": ["bot reports on its status", isAliveCommand, /^(?:alive|awake|ping|uptime)/, AccessLevel.privileged],
            "announce nominees": ["makes the bot announce nominees", announceNominees, /^announce nominees/, AccessLevel.privileged],
            "announce new nominees": ["makes the bot announce new nominees", announceNewNominees, /^announce new nominees/, AccessLevel.privileged],
            "announce winners": ["makes the bot fetch and announce winners", announceWinners, /^announce winners/, AccessLevel.privileged],
            "change election": ["switches current election", changeElection, /^(?:change|switch)\s+elections?/, AccessLevel.dev],
            "chatroom": ["gets election chat room link", getElectionRoomURL, /chatroom/, AccessLevel.dev],
            "coffee": ["brews some coffee", brewCoffeeCommand, /(?:brew|make).+coffee/, AccessLevel.privileged],
            // to reserve the keyword 'help' for normal users
            "commands": ["Prints usage info", () => commander.help("moderator commands (requires mention):"), /commands|usage/, AccessLevel.privileged],
            "config": ["updates a bot config variable", updateConfigVarCommand, /^set\s+config/, AccessLevel.dev],
            "debug": ["switches debugging on/off", switchMode, /debug(?:ing)?/, AccessLevel.dev],
            "die": ["stops the bot in case of emergency", dieCommand, /die|shutdown|turn off/, AccessLevel.privileged],
            "feedback": ["bot says how to provide feedback", sayFeedback, /^feedback/, AccessLevel.dev],
            "fun": ["switches fun mode on/off", switchMode, /fun/, AccessLevel.privileged],
            "get confirmations": ["lists users awaiting confirmation", getConfirmationsCommand, /^(?:get|report) confirmations/, AccessLevel.dev],
            "get cron": ["lists scheduled announcements", getCronCommand, /get cron/, AccessLevel.dev],
            "get modes": ["gets the current state of modes", getModeReport, /^(?:get modes?\s+report|report\s+modes)/, AccessLevel.dev],
            "get rooms": ["get list of rooms where bot is in", listRoomsCommand, /get rooms/, AccessLevel.dev],
            "get throttle": ["get throttle value (secs)", getThrottleCommand, /get throttle/, AccessLevel.privileged],
            "get time": ["gets current UTC time", getTimeCommand, /^(?:get time|time)$/, AccessLevel.privileged],
            "greet": ["makes the bot welcome everyone", greetCommand, /^(?:greet|welcome)/, AccessLevel.privileged],
            "ignore": ["stop bot from responding to a user", ignoreUserCommand, /^ignore \d+/, AccessLevel.privileged],
            "impersonate": ["impersonates a user", impersonateUserCommand, /^impersonate \d+/, AccessLevel.dev],
            "join room": ["joins a given room", joinRoomCommand, /^(?:join|watch)\s+(\d+\s+|)room(?:\s+(\d+)|)/, AccessLevel.dev],
            "leave room": ["makes bot leave a room (room ID)", leaveRoomCommand, /leave(?:\s+this)?\s+room/, AccessLevel.dev],
            "mute": ["stop bot from responding for N mins", muteCommand, /^(?:mute|timeout|sleep)/, AccessLevel.privileged],
            "mods voted": ["posts how many mods voted", getModsVotedCommand, /^how\s+(?:many|much)(?:\s+mod(?:erator)?s)(?:\s+have)?\s+(?:vote|participate)d/, AccessLevel.privileged],
            "post meta": ["posts an official Meta announcement", postResultsAnnouncement, /^post meta(?:\s+announcement)?/, AccessLevel.privileged],
            "rescrape": ["runs the rescraper immediately", rescrapeCommand, /^rescrape/, AccessLevel.dev],
            "restart server": ["restarts the server", restartServerCommand, /^restart\s+server/, AccessLevel.dev],
            "rm_election": ["resets the current election", resetElection, /^reset election/, AccessLevel.dev],
            "say": ["bot echoes something", echoSomething, /say/, AccessLevel.privileged],
            "set access": ["sets user's access level", setAccessCommand, /set (?:access|level)/, AccessLevel.dev],
            "set throttle": ["set throttle value (secs)", setThrottleCommand, /set throttle/, AccessLevel.privileged],
            "test cron": ["sets up a test cron job", scheduleTestCronCommand, /test cron/, AccessLevel.dev],
            "timetravel": ["sends bot back in time to another phase", timetravelCommand, /88 miles|delorean|timetravel/, AccessLevel.dev],
            "unmute": ["allows the bot to respond", unmuteCommand, /unmute|clear timeout/, AccessLevel.privileged],
            "update": ["updates election info", updateElection, /^update\s+election/, AccessLevel.dev],
            "verbose": ["switches verbose mode on/off", switchMode, /^(?:verbose|chatty)/, AccessLevel.dev],
            "voter report": ["posts a per-day report on voters", getVoterReportCommand, /^(?:post\s+)?voter\s+report/, AccessLevel.privileged],
            "whois": ["retrieve mods from another site", listSiteModerators, /^whois/, AccessLevel.privileged],
        });

        commander.aliases({
            timetravel: ["delorean", "88 miles"],
            mute: ["timeout", "sleep"],
            commands: ["usage"],
            die: ["shutdown"],
            greet: ["welcome"],
            whois: [
                "list moderators",
                "list mods",
                "get mods"
            ],
            rm_election: ["reset election"]
        });

        const dashboardApp = await startServer(client, room, config, election, scheduler, rescraper, announcement);

        // Main event listener
        room.on('message', async (/** @type {WebsocketEvent} */ msg) => {
            const encodedMessage = await msg.content;
            const botName = await me.name;

            const { decodedMessage, preparedMessage } = prepareMessageForMatching(encodedMessage, botName);

            const { eventType, userId: originalUserId, targetUserId } = msg;

            // allows the bot to get messages as if they were coming from another user
            const userId = config.impersonatingUserId || originalUserId;

            // Ignore events from self
            if (config.ignoreSelf && me.id === userId) return;

            // Ignore events Community or Feeds users
            if (userId <= 0) return;

            // Record time of last new message/reply in room, and increment activity count
            config.lastActivityTime = Date.now();
            config.activityCounter++;

            // Ignore messages with oneboxes
            if (preparedMessage.includes('onebox')) return;

            // Get details of user who triggered the message
            const profile = await getUser(client, userId);

            //if user is null, we have a problem
            if (!profile) return console.log(`missing user ${userId}`);

            const user = new User(profile);

            if (user.isMod()) {
                await config.addAdmins(profile);
            }

            await user.updateAccess(config);

            // update the user to check the commands against
            commander.user = user;

            const isPrivileged = user.isMod() || user.isPrivileged();

            // Ignore if message is too short or long, unless a mod was trying to use say command
            const { length } = preparedMessage;
            if ((length <= 3 || length >= 70) && !(isPrivileged && (preparedMessage.startsWith('say') || preparedMessage.includes('candidate score')))) {
                logActivity(config, { ignored: true });
                return;
            }

            // Not a new message event, do nothing (should not trigger,
            //   since we are now ignoring all event types except MESSAGE_POSTED)
            if (eventType !== ChatEventType.MESSAGE_POSTED) return;

            logActivity(config);

            /*
             * As multiple events are emitted when user is mentioned or message is replied-to,
             * we now only listen to the NEW_MESSAGE event and figure out whether bot is being mentioned using this method.
             * ** Potentially do not need "targetUserId === me.id" as that is only used by the USER_MENTIONED (8) or message reply (18) event.
             * Test is done against "originalMessage", since "content" holds the normalised version for keyword/guard matching without username in front
             */
            const botMentioned = await isBotMentioned(decodedMessage, me) || targetUserId === me.id;
            const botMentionedCasually = botMentioned || new RegExp(`\\b(?:ElectionBo[tx]|${botName})\\b`, "i").test(decodedMessage);


            /*
             * Privileged command guards -
             * Bot mentioned, by an admin or diamond moderator (no throttle to be applied)
             */
            if (isPrivileged && botMentioned) {
                let responseText = "";

                /** @type {CommandArguments} */
                const commandArguments = {
                    announcement,
                    app: dashboardApp,
                    bot: me,
                    client,
                    config,
                    content: preparedMessage,
                    election,
                    rescraper,
                    room,
                    scheduler,
                    user
                };

                const command = commander.findMatching(preparedMessage);
                if (command && commander.canRun(command)) {
                    responseText ||= await command.run(commandArguments);

                    /* Note:
                     * Be careful if integrating this section with message queue,
                     *   since it is currently for long responses to dev/admin commands only, and does not reset active mutes.
                     * We should also avoid long responses for normal users and continue to contain them within a single message,
                     *   so we could possibly leave this block as it is
                     */
                    if (responseText) {
                        logResponse(config, responseText, preparedMessage, decodedMessage);
                        await sendMultipartMessage(config, room, responseText, { isPrivileged: true, log: false, inResponseTo: msg.id });
                    }

                    return; // no further action since we matched a privileged bot command
                }
            }


            /* TODO:
             *   When message queue is implemented, this will need to go as well.
             *   In it's place to avoid bot abuse, we can implement auto user mutes/ignores
             *   (e.g.: if an individual user makes bot respond more than 3 times in 60 seconds, ignore 2 minutes)
             */
            // If too close to previous message, ignore (apply throttle)
            if (config.isMuted) {
                console.log('THROTTLE - too close to previous message, or is muted');
                return;
            }


            /*
             *  Non-privileged response guards
             */

            const matched = unprivilegedRules.find(([expr]) => expr(preparedMessage));

            /** @type {string | undefined} */
            let responseText;

            // TODO: this is the next step in refactoring the main module
            // the rest of the if...else...elseif are to be switched to reducer
            // we also need to unify the parameters passed to each builder so as
            // we can simply hook new builders up with little to no effort
            if (matched) {
                const [matcher, builder] = matched;
                if (config.debug) console.log(`Matched response: ${matcher.name}`);
                responseText = await builder(config, elections, election, preparedMessage, user, me, room);
                if (config.verbose) console.log(`Built response: ${responseText}`);
            }
            else if (isAskedForOwnScore(preparedMessage) || isAskedForOtherScore(preparedMessage)) {
                const calcCandidateScore = makeCandidateScoreCalc(config, soPastAndPresentModIds);

                responseText = await calcCandidateScore(election, user, { userId, content: preparedMessage });

                await sendReply(config, room, responseText, { inResponseTo: msg.id });
                return; // stop here since we are using a different default response method
            }
            else if (isAskedForScoreLeaderboard(preparedMessage)) {
                responseText = sayCandidateScoreLeaderboard(election.apiSlug);
            }
            // Could conflict with isAskedAboutVoting below - should not match "how to vote" - min length required
            else if (isAskedHowOrWhoToVote(preparedMessage)) {
                if (election.phase == null) responseText = await sayElectionNotStartedYet(config, elections, election, preparedMessage, user, me, room);
                else responseText = await sayInformedDecision(config, elections, election, preparedMessage, user, me, room);
            }
            else if (isAskedForCurrentMods(preparedMessage, election.apiSlug)) {
                responseText = await sayCurrentMods(election, entities.decode);
            }
            else if (isPrivileged && isAskedForUserEligibility(preparedMessage)) {
                responseText = await sayUserEligibility(config, election, preparedMessage);
            }
            else if (isPrivileged && isAskedHowManyModsInTheRoom(preparedMessage)) {
                const modNumResponse = await sayHowManyModsAreHere(config, client, room);
                await sendMultipartMessage(config, room, modNumResponse, { isPrivileged: true, inResponseTo: msg.id });
                return;
            }
            else if (isAskedHowManyCandidatesInTheRoom(preparedMessage)) {
                const nomineeNumResponse = await sayHowManyCandidatesAreHere(config, election, client, room);
                await sendMultipartMessage(config, room, nomineeNumResponse, { isPrivileged: true, inResponseTo: msg.id });
                return;
            }

            // Did not match any previous guards, and bot was mentioned
            if (!responseText && botMentionedCasually && config.throttleSecs <= 10) {
                const [, casualHandler] = casualRules.find(([g]) => g(preparedMessage)) || [];
                responseText = await casualHandler?.(config, elections, election, preparedMessage, user, me, room);

                if (preparedMessage.startsWith('offtopic')) {
                    responseText = sayOffTopicMessage(election, preparedMessage);
                    await sendMessage(config, room, responseText);
                    return; // stop here since we are using a different default response method
                }
                else if (config.awaitingConfirmation.has(userId)) {
                    responseText = await config.awaitingConfirmation.get(userId)?.(
                        config, elections, election, preparedMessage, user, me, room
                    ) || "";
                    config.awaitingConfirmation.delete(userId);
                }
                // The rest below are fun mode only
                else if (config.fun) {
                    const [, funHandler] = funRules.find(([g]) => g(preparedMessage)) || [];
                    responseText = await funHandler?.(config, elections, election, preparedMessage, user, me, room);
                }

                if (responseText) {
                    await sendReply(config, room, responseText, { inResponseTo: msg.id });
                    return; // stop here since we are using a different default response method
                }

                // Bot was mentioned and did not match any previous guards - return a random response
                if (config.canSendFunResponse) {
                    responseText = getRandomFunResponse();
                    config.funResponseCounter++;

                    setTimeout(
                        () => config.funResponseCounter = 0,
                        10 * MS_IN_SECOND * SEC_IN_MINUTE
                    );
                }
                // Bot mentioned, no response, not fun mode or can't have fun - we might be interested
                else {
                    await pingDevelopers("You might want to take a look at this,", config, controlRoom ?? room);
                }
            }


            if (responseText) {
                logResponse(config, responseText, preparedMessage, decodedMessage);
                await sendMultipartMessage(config, room, responseText, { log: false, inResponseTo: msg.id });
            }

        }); // End new message event listener

        // Launch task to rejoin room occasionally
        roomKeepAlive(config, client, room);

        // Connect to the room, and listen for new events
        await room.watch();
        console.log(`INIT - Joined and listening in room https://chat.${config.chatDomain}/rooms/${config.chatRoomId}`);

        // Catch all handler to swallow non-crashing rejections
        process.on("unhandledRejection", (reason) => {
            if (config.debug) console.log(`Uncaught rejection: ${reason}`);
        });

    }; // End main fn
    main();


    // If keep alive or running on Heroku, and scriptHostname is defined
    if (config.scriptHostname && (config.keepAlive || config.scriptHostname.includes('herokuapp'))) {

        // Heroku free dyno will shutdown when idle for 30 mins, so keep-alive is necessary
        keepAlive(`${config.scriptHostname}/ping`);
    }

})();<|MERGE_RESOLUTION|>--- conflicted
+++ resolved
@@ -195,14 +195,9 @@
          * If autoscaleHeroku enabled, and is an active election,
          * scale Heroku dyno to Hobby (paid) if it's using free dynos only (restarts app)
          */
-<<<<<<< HEAD
         const hasPaidDyno = await heroku.hasPaidDynos();
-=======
->>>>>>> d7520bd3
         const { autoscaleHeroku } = config;
         if (autoscaleHeroku) {
-            const hasPaidDyno = config.herokuDynos.some(({ size }) => !/free/i.test(size));
-
             if (election.isActive() && !hasPaidDyno) {
                 const status = await heroku.scaleHobby();
                 console.log(`[heroku] scaled up to hobby dyno: ${status}`);
