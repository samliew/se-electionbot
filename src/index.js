--- conflicted
+++ resolved
@@ -355,15 +355,9 @@
 
         const { length } = content;
 
-<<<<<<< HEAD
-        // If message is too short or long, and not a mention by admin or mod, ignore (most likely FP)
-        if((length < 4 || length > 69) && resolvedMsg.eventType === 1 && !isPrivileged) {
+        // If message is too short or long, and not by an admin or mod, ignore (most likely FP)
+        if((length < 4 || length > 69) && !isPrivileged) {
             console.log(`EVENT - Ignoring due to message length ${length}: `, content);
-=======
-        // If message is too short or long, and not by an admin or mod, ignore (most likely FP)
-        if((content.length < 4 || content.length > 69) && !isPrivileged) {
-            console.log(`EVENT - Ignoring due to message length ${resolvedMsg.content.length}: `, resolvedMsg.content);
->>>>>>> 329be306
             return;
         }
 
