/**
 * @summary checks if the message asked how or where to nominate
 * @param {string} text
 * @returns {boolean}
 */
export const isAskedForNominatingInfo = (text) => {
    return [
        /^(?:how|where|can I)(?:\s+can I)?(?:\s+to)?\s+(?:nominate|submit|register|enter|apply|elect)/i,
        /^(?:how|where|can I)\s+(?:to |can I )?be(?:come)?(?:\s+a)?\s+mod(?:erator)?/i
    ].some((expression) => expression.test(text));
};

/**
 * @summary checks if the message asked why a nomination was removed
 * @param {string} text
 * @returns {boolean}
 */
export const isAskedWhyNominationRemoved = (text) => {
    return /^(?:why|what)\b/.test(text) &&
        /\b(?:nomination|nominee|candidate)s?\b/.test(text) &&
        /\b(?:deleted?|vanish(?:ed)?|erased?|removed?|unpublish(?:ed)?|cancel(?:led)?|withdrawn?|fewer|less(?:er)?|resign)\b/.test(text);
};

/**
 * @summary checks if the message asked if mods are paid
 * @param {string} text
 * @returns {boolean}
 */
export const isAskedIfModsArePaid = (text) => {
    return /^(?:why|what|are|how)\b/.test(text) &&
        /\b(?:reward|rewarded|paid|compensated|money)\b/.test(text) &&
        /\b(?:mods|moderators)\b/.test(text);
};

/**
 * @summary checks if the message asked what do moderators do or what privileges they have
 * @param {string} text
 * @returns {boolean}
 */
export const isAskedAboutModsOrModPowers = (text) => {
    return /^(?:why|what|should|does)\b/.test(text) &&
        /\b(?:should i (?:be|become)|is a|(?:do|does)(?: a)? (?:mod|moderator)s?|benefits?|privileges?|powers?|responsibilit(?:y|ies))\b/.test(text) &&
        /\b(?:mod|moderator)s?\b/.test(text);
};

/**
 * @summary checks if the message asked how or where to vote
 * @param {string} text
 * @returns {boolean}
 */
export const isAskedAboutVoting = (text) => {
    return /^(?:where|how|want|when)\b/.test(text) &&
        /\b(?:do|can|to|give|cast|should)\b/.test(text) &&
        /\b(?:voting|vote|elect)\b/.test(text);
};

/**
 * @summary checks if the message asked to tell who the current mods are
 * @param {string} text
 * @param {string|null} apiSlug current site's apiSlug
 * @returns {boolean}
 */
export const isAskedForCurrentMods = (text, apiSlug = null) => {
    return new RegExp(`^whois ${apiSlug} mod(?:erator)?s$`).test(text) ||
        /^who(?: are| is|'s) the current mod(?:erator)?s?/.test(text) ||
        /^how many mod(?:erator)?s? (are there|do we have)/.test(text) ||
        /^how.*\bcontact\b.*mod(?:erator)?s?/.test(text);
};

/**
 * @summary checks if the message asked to tell who winners are
 * @param {string} text
 * @returns {boolean}
 */
export const isAskedForCurrentWinners = (text) => {
    return /^(?:who|how many)/.test(text) && /winners|new mod|will win|future mod/.test(text);
};

/**
 * @summary checks if the message asked to tell how many positions are due
 * @param {string} text message text
 * @returns {boolean}
 */
export const isAskedForCurrentPositions = (text) => {
    return /^how many (?:positions|mod(?:erator)?s) (?:are|were|will be)(?: being)? (?:elected|there)/.test(text);
};

/**
 * @summary checks if the message asked to tell who nominees are
 * @param {string} text
 * @returns {boolean}
 */
export const isAskedForCurrentNominees = (text) => {
    return /(?:who|what) (?:are|were|was|is|has)(?: the)? (?:nomin(?:ee|ation|ated)|particip(?:ant|ated)|candidate)s?(?!\s+score)/.test(text) ||
        /how many (?:nomin(?:ee|ation|ated)|participant|candidate)s?(?!\s+score)/.test(text);
};

/**
 * @summary checks if the message asked for current election schedule
 * @param {string} text
 * @returns {boolean}
 */
export const isAskedForElectionSchedule = (text) => {
    return /(?:when|how)(?: is|'s) the election(?: scheduled)?|election schedule/.test(text);
};

/**
 * @summary checks if the message asked if anyone can edit in a ♦ in their username
 * @param {string} text
 * @returns {boolean}
 */
export const isAskedAboutUsernameDiamond = (text) => {
    return /(?:edit|insert|add).+?(?:\u2666|diamond).+?(?:user)?name/.test(text);
};

/**
 * @summary checks if the message asked who created or maintains the bot
 * @param {string} text
 * @returns {boolean}
 */
export const isAskedWhoMadeMe = (text) => {
    return /who(?: (?:are|is) your)?\s+(?:made|created|own(?:s|ers?)|develop(?:s|ed|ers?)|maintain(?:s|ers?))(?:\s+you)?/.test(text);
};

/**
 * @summary checks if the message asked for one's candidate score
 * @param {string} text
 * @returns {boolean}
 */
export const isAskedForOwnScore = (text) => {
    return /can i nominate myself/.test(text) ||
        /what(?: is|'s)\b.*\bm[ye](?: candidate)? score(?:$|\?)/.test(text);
};

/**
 * @summary checks if the message asked for candidate score of another user
 * @param {string} text
 * @returns {boolean}
 */
export const isAskedForOtherScore = (text) => {
    return /(?:(?:what)?(?: is|'s)(?: the)? |^)candidate score (?:for |of )(?:the )?(?:(?:site |chat )?user )?(?:\d+|https:\/\/.+\/users\/\d+.*)(?:$|\?)/.test(text) && !/\b(?:my|mine)\b/.test(text);
};

/**
 * @summary checks if the message asked for candidate score calculation formula
 * @param {string} text
 * @returns {boolean}
 */
export const isAskedForScoreFormula = (text) => {
    return /(?:what|how)\b.+\bcandidate score\b.*\b(?:calculated|formula)?(?:$|\?)/.test(text) ||
        /what\b.+\bformula\b.+\bcandidate score(?:$|\?)/.test(text);
};

/**
 * @summary checks if the message asked for candidate score leaderboard
 * @param {string} text
 * @returns {boolean}
 */
export const isAskedForScoreLeaderboard = (text) => {
    return /who\b.*\b(?:highest|greatest|most)\b.*\bcandidate score/.test(text) ||
        /candidate score leaderboard(?:$|\?)/.test(text);
};

/**
 * @summary detects if someone is thanking the bot
 * @param {string} text
 * @returns {boolean}
 */
export const isThankingTheBot = (text) => {
    return /thanks?(?= you|,? bot|[!?]|$)/.test(text);
};

/**
 * @summary detects if someone is praising or loving the bot
 * @param {string} text
 * @returns {boolean}
 */
export const isLovingTheBot = (text) => {
    return [
        /\b(?:election)?bot\b/,
        /\b(?:awesome|brilliant|clever|correct|excellent|good|great|impressive|like|love|legit|marvell?ous|nice|neat|perfect|praise|right|smart|super|superb|swell|wise|wonderful)\b/,
        /\b(?:is|the|this|bot|electionbot|wow|pretty|very)\b/
    ].every((expression) => expression.test(text));
};

/**
 * @summary detects if someone hates the bot
 * @param {string} text
 * @returns {boolean}
 */
export const isHatingTheBot = (text) => {
    return [
        /\b(?:election)?bot\b/,
        /\b(?:bad|terrible|horrible|broken|buggy|dislike|hate|detest|poor)\b/,
        /\b(?:is|the|this|bot|electionbot|wow|pretty|very)\b/
    ].every((expression) => expression.test(text));
};

/**
 * @summary detects if someone is saying the bot is insane
 * @param {string} text
 * @returns {boolean}
 */
<<<<<<< HEAD
export const isHatingTheBot = (text) => {
    return [/\b(election)?bot\b/].every((expression) => expression.test(text)) && [
        /(?:^the|^this)?.*(?:bad|terrible|horrible|broken|buggy|worst)/,
        /^i (?:dislike|hate|detest) (?:the|this|electionbot)/
=======
export const isSayingBotIsInsane = (text) => {
    return [
        /(?<=(\bbot\b).+?|)(?:insane|crazy)(?:(?!\1)|.+?\bbot\b)/i
>>>>>>> 2ad47a56
    ].some((expression) => expression.test(text));
};

/**
 * @summary checks if the message is asking about user eligibility
 * @param {string} text message text
 * @returns {boolean}
 */
export const isAskedForUserEligibility = (text) => {
    return /^(?:can|is) user \d+(?: be)? (?:eligible|(?:nominate|electe)d?)/.test(text);
};

/**
 * @fun
 * @summary checks if a message is asking how many mods it takes to change a lightbulb
 * @param {string} text message text
 * @returns {boolean}
 */
export const isAskedAboutLightbulb = (text) => {
    return /how (?:many|much) mod(?:erator)?s(?: does)? it takes? to (?:change|fix|replace)(?: a| the)? light\s?bulb/.test(text);
};

/**
 * @fun
 * @summary checks if a message is asking for a Jon Skeet joke
 * @param {string} text message text
 * @returns {boolean}
 */
export const isAskedAboutJonSkeetJokes = (text) => {
    return /tell\b.*\bjon\s?skeet joke$/.test(text);
};

/**
 * @fun
 * @summary checks if a message is asking for a joke
 * @param {string} text message text
 * @returns {boolean}
 */
export const isAskedAboutJokes = (text) => {
    return /(?:tell\b.*\bjoke|make\b.*\blaugh)$/.test(text);
};

/**
 * @summary checks if a message is asking if bot's responses are canned
 * @param {string} text message text
 * @returns {boolean}
 */
export const isAskedIfResponsesAreCanned = (text) => {
    return /bot\b.+?says?\b.+?canned/i.test(text);
};

/**
 * @summary checks if a message is asking to list badges of a certain type
 * @param {string} text message text
 * @returns {boolean}
 */
export const isAskedAboutBadgesOfType = (text) => {
    return /^(?:what|list)(?: are)?(?: the)?.+?\b(participation|editing|moderation)\s+badges/i.test(text);
};

/**
 * @summary checks if a message is asking how to vote or who to vote for
 * @param {string} text message text
 * @returns {boolean}
 */
export const isAskedHowOrWhoToVote = (text) => {
    return text.length > 14 && // temp fix - prevents matching "how to vote?"
        (
            /^(?:how|whom?) (?:should i|to) (?:(?:choose|pick|decide|determine)?.+?\bvote\b|vote)/.test(text) ||
            /^how do(?:es)? (?:the )?voting (?:process)?work/.test(text)
        );
};

/**
 * @summary checks if a message is asking where did the nomination comments go
 * @param {string} text message text
 * @returns {boolean}
 */
export const isAskedAboutMissingComments = (text) => {
    return /^(where|why|are|were|did|who|how|i|is|election)\b/.test(text) &&
        /\b(missing|hidden|cleared|deleted?|removed?|go|election|nominations?|all|view|find|bug|see)\b/.test(text) &&
        /\bcomments?\b/.test(text);
};

/**
 * @summary checks if a message is asking who is the best candidate
 * @param {string} text message text
 * @returns {boolean}
 */
export const isAskedWhoIsTheBestCandidate = (text) => {
    return /^(?:who('s)?|what('s)?|which) (?:was |were |are |is )(?:a |the )?.*\bbest(?:est)? (?:candidate|nomination|nominee)s?/i.test(text);
};

/**
 * @summary checks if a message is asking about STV ranked-choice voting
 * @param {string} text message text
 * @returns {boolean}
 */
export const isAskedAboutSTV = (text) => {
    return [
        /^(?:what|how).*?(?:\s+meek)?\s+s(?:ingle\s+)?t(?:ransferable\s+)?v(?:ote)?/i
    ].some((expression) => expression.test(text));
};<|MERGE_RESOLUTION|>--- conflicted
+++ resolved
@@ -201,16 +201,9 @@
  * @param {string} text
  * @returns {boolean}
  */
-<<<<<<< HEAD
-export const isHatingTheBot = (text) => {
-    return [/\b(election)?bot\b/].every((expression) => expression.test(text)) && [
-        /(?:^the|^this)?.*(?:bad|terrible|horrible|broken|buggy|worst)/,
-        /^i (?:dislike|hate|detest) (?:the|this|electionbot)/
-=======
 export const isSayingBotIsInsane = (text) => {
     return [
         /(?<=(\bbot\b).+?|)(?:insane|crazy)(?:(?!\1)|.+?\bbot\b)/i
->>>>>>> 2ad47a56
     ].some((expression) => expression.test(text));
 };
 
