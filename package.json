{
  "name": "se-electionbot",
  "version": "0.1.0",
  "description": "Stack Exchange Election Bot",
  "main": "src/index.js",
  "scripts": {
<<<<<<< HEAD
    "build": "npm run test && rimraf dist/ && babel src/ --out-dir dist/",
=======
    "postinstall": "patch-package",
    "build": "rimraf dist/ && babel src/ --out-dir dist/",
>>>>>>> 2748fe82
    "start": "node dist/index.js",
    "dev": "babel-node src/index.js",
    "test": "mocha"
  },
  "author": "Samuel Liew",
  "license": "MIT",
  "repository": {
    "type": "git",
    "url": "git+https://github.com/samliew/se-electionbot.git"
  },
  "bugs": {
    "url": "https://github.com/samliew/se-electionbot/issues"
  },
  "homepage": "https://github.com/samliew/se-electionbot#readme",
  "engines": {
    "node": "10.x"
  },
  "dependencies": {
    "body-parser": "^1.19.0",
    "chatexchange": "^0.2.3-dev",
    "cheerio": "^1.0.0-rc.2",
    "express": "^4.16.4",
    "html-entities": "^1.2.1",
    "node-cron": "^2.0.3",
    "patch-package": "^6.2.2",
    "request": "^2.88.0",
    "request-promise": "^4.2.4"
  },
  "devDependencies": {
    "@babel/cli": "^7.10.3",
    "@babel/core": "^7.10.3",
    "@babel/node": "^7.10.3",
    "@babel/preset-env": "^7.10.3",
    "chai": "^4.2.0",
    "chai-as-promised": "^7.1.1",
    "dotenv": "^6.2.0",
    "jshint": "^2.11.1",
    "mocha": "^8.0.1",
    "rimraf": "^2.7.1"
  }
}<|MERGE_RESOLUTION|>--- conflicted
+++ resolved
@@ -4,12 +4,8 @@
   "description": "Stack Exchange Election Bot",
   "main": "src/index.js",
   "scripts": {
-<<<<<<< HEAD
+    "postinstall": "patch-package",
     "build": "npm run test && rimraf dist/ && babel src/ --out-dir dist/",
-=======
-    "postinstall": "patch-package",
-    "build": "rimraf dist/ && babel src/ --out-dir dist/",
->>>>>>> 2748fe82
     "start": "node dist/index.js",
     "dev": "babel-node src/index.js",
     "test": "mocha"
