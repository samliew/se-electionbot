--- conflicted
+++ resolved
@@ -43,30 +43,18 @@
     },
     "dependencies": {
         "axios": "^0.27.2",
-<<<<<<< HEAD
         "chatexchange": "^0.6.4",
         "cheerio": "^1.0.0-rc.12",
         "dotenv": "^16.0.1",
         "express": "^4.18.1",
-        "express-handlebars": "^5.3.5",
-=======
         "bootstrap": "^5.1.3",
-        "chatexchange": "^0.6.4",
-        "cheerio": "^1.0.0-rc.11",
-        "dotenv": "^10.0.0",
-        "express": "^4.18.1",
         "express-handlebars": "^6.0.6",
->>>>>>> 2da5cfc5
         "heroku-client": "^3.1.0",
         "html-entities": "^2.3.3",
         "jsdom": "^18.1.1",
         "markdown-it": "^12.3.2",
         "node-cache": "^5.1.2",
-<<<<<<< HEAD
         "node-cron": "^3.0.1",
-=======
-        "node-cron": "^3.0.0",
->>>>>>> 2da5cfc5
         "patch-package": "^6.4.7",
         "ramda": "^0.28.0",
         "sanitize-html": "^2.7.0"
@@ -89,22 +77,14 @@
         "chai": "^4.3.6",
         "chai-as-promised": "^7.1.1",
         "copyfiles": "^2.4.1",
-<<<<<<< HEAD
         "mocha": "^10.0.0",
         "rimraf": "^3.0.2",
         "sinon": "^11.1.2",
         "ts-node": "^10.8.1",
-        "typescript": "^4.7.4"
-=======
+        "typescript": "^4.7.4",
         "handlebars": "^4.7.7",
-        "mocha": "^9.2.2",
         "node-sass": "^7.0.1",
-        "node-sass-package-importer": "^5.3.2",
-        "rimraf": "^3.0.2",
-        "sinon": "^11.1.2",
-        "ts-node": "^10.8.0",
-        "typescript": "^4.7.2"
->>>>>>> 2da5cfc5
+        "node-sass-package-importer": "^5.3.2"
     },
     "type": "module"
 }